--- conflicted
+++ resolved
@@ -2,58 +2,24 @@
 1    2    yes   0.5   0.5
 
 [ atomtypes ]
-<<<<<<< HEAD
-<<<<<<< HEAD
-OW     8     15.99940       0.000    A  2.993188129707e-01  1.217355216619e+00 ; PARM 56
-=======
-OW     8     15.99940       0.000    A  2.996133738787e-01  1.200910655193e+00 ; PARM 56
->>>>>>> Still working on making things installable
-=======
 OW     8     15.99940       0.000    A  2.996135028250e-01  1.200902136352e+00 ; PARM 56
->>>>>>> 820bb8b7
 HW	1      1.00800     0.520       A    0.00000e+00  0.00000e+00
 MW	0      0.00000    -1.040       D    0.00000e+00  0.00000e+00
 
 [ bondtypes ]
-<<<<<<< HEAD
-<<<<<<< HEAD
-OW     HW     1          9.566226903119e-02     4.171393079570e+05 ; PARM 3 4
-
-[ angletypes ]
-HW     OW     HW     1     1.083360008670e+02     3.521610129912e+02 ; PARM 4 5
-=======
-OW     HW     1          9.566106229539e-02     4.172051836514e+05 ; PARM 3 4
-
-[ angletypes ]
-HW     OW     HW     1     1.083372658681e+02     3.521107091645e+02 ; PARM 4 5
->>>>>>> Still working on making things installable
-=======
 OW     HW     1          9.566106172034e-02     4.172052550684e+05 ; PARM 3 4
 
 [ angletypes ]
 HW     OW     HW     1     1.083372393542e+02     3.521105860623e+02 ; PARM 4 5
->>>>>>> 820bb8b7
 
 [ moleculetype ]
 SOL          2
 
 [ atoms ]
 1       OW        1       SOL      OW     1       0.0
-<<<<<<< HEAD
-<<<<<<< HEAD
-2       HW        1       SOL     HW1     1       5.121330471268e-01 ; PARM 6
-3       HW        1       SOL     HW2     1       5.121330471268e-01 ; RPT 6 COULHW1 /RPT
-4       MW        1       SOL      MW     1      -1.024266094254e+00 ; PARM 6
-=======
-2       HW        1       SOL     HW1     1       5.125780014395e-01 ; PARM 6
-3       HW        1       SOL     HW2     1       5.125780014395e-01 ; RPT 6 COULHW1 /RPT
-4       MW        1       SOL      MW     1      -1.025156002879e+00 ; PARM 6
->>>>>>> Still working on making things installable
-=======
 2       HW        1       SOL     HW1     1       5.125804413030e-01 ; PARM 6
 3       HW        1       SOL     HW2     1       5.125804413030e-01 ; RPT 6 COULHW1 /RPT
 4       MW        1       SOL      MW     1      -1.025160882606e+00 ; PARM 6
->>>>>>> 820bb8b7
 
 [ bonds ]
 1     2     1
@@ -69,12 +35,4 @@
 4     1     2     3
 
 [ virtual_sites3 ]
-<<<<<<< HEAD
-<<<<<<< HEAD
-4     1     2     3     1     1.326349807178e-01     1.326349807178e-01 ; RPT 6 VSITE3A4 /RPT PARM 5
-=======
-4     1     2     3     1     1.327941435843e-01     1.327941435843e-01 ; RPT 6 VSITE3A4 /RPT PARM 5
->>>>>>> Still working on making things installable
-=======
 4     1     2     3     1     1.327968129292e-01     1.327968129292e-01 ; RPT 6 VSITE3A4 /RPT PARM 5
->>>>>>> 820bb8b7
