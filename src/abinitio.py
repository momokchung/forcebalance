""" @package forcebalance.abinitio Ab-initio fitting module (energies, forces, resp).

@author Lee-Ping Wang
@date 05/2012
"""
from __future__ import division
from __future__ import print_function

from builtins import zip
from builtins import range
import os
import shutil
from forcebalance.nifty import col, eqcgmx, flat, floatornan, fqcgmx, invert_svd, kb, printcool, bohr2ang, warn_press_key, warn_once, pvec1d, commadash, uncommadash, isint
import numpy as np
from forcebalance.target import Target
from forcebalance.molecule import Molecule, format_xyz_coord
from re import match, sub
import subprocess
from subprocess import PIPE
from forcebalance.finite_difference import fdwrap, f1d2p, f12d3p, in_fd
from collections import defaultdict, OrderedDict
import itertools
#from IPython import embed
#from _increment import AbInitio_Build

from forcebalance.output import getLogger
logger = getLogger(__name__)

def norm2(arr, a=0, n=None, step=3):
    """
    Given a one-dimensional array, return the norm-squared of
    every "step" elements, starting at 'a' and computing 'n' total
    elements (so arr[a:a+step*n] must be valid).

    Parameters
    ----------
    arr : np.ndarray
        One-dimensional array to be normed
    a : int, default=0
        The starting index
    n : int, or None
        The number of norms to calculate (in intervals of step)
    step : int, default=3
        The number of elements in each norm calculation (this is usually 3)
    """
    if len(arr.shape) != 1:
        raise RuntimeError("Please only pass a one-dimensional array")
    if n is not None:
        if arr.shape[0] < a+step*n:
            raise RuntimeError("Please provide an array of length >= %i" % (a+step*n))
    else:
        if ((arr.shape[0]-a)%step != 0):
            raise RuntimeError("Please provide an array with (length-%i) divisible by %i" % (a, step))
        n = int((arr.shape[0]-a)/step)
    answer = []
    for j in range(n):
        d = arr[a+step*j:a+step*j+step]
        answer.append(np.dot(d,d))
    return np.array(answer)

class AbInitio(Target):

    """ Subclass of Target for fitting force fields to ab initio data.

    Currently Gromacs-X2, Gromacs, Tinker, OpenMM and AMBER are supported.

    We introduce the following concepts:
    - The number of snapshots
    - The reference energies and forces (eqm, fqm) and the file they belong in (qdata.txt)
    - The sampling simulation energies (emd0)
    - The WHAM Boltzmann weights (these are computed externally and passed in)
    - The QM Boltzmann weights (computed internally using the difference between eqm and emd0)

    There are also these little details:
    - Switches for whether to turn on certain Boltzmann weights (they stack)
    - Temperature for the QM Boltzmann weights
    - Whether to fit a subset of atoms

    This subclass contains the 'get' method for building the objective
    function from any simulation software (a driver to run the program and
    read output is still required).  The 'get' method can be overridden
    by subclasses like AbInitio_GMX."""

    def __init__(self,options,tgt_opts,forcefield):
        """
        Initialization; define a few core concepts.

        @todo Obtain the number of true atoms (or the particle -> atom mapping)
        from the force field.
        """

        ## Initialize the base class
        super(AbInitio,self).__init__(options,tgt_opts,forcefield)

        #======================================#
        # Options that are given by the parser #
        #======================================#

        ## Number of snapshots
        self.set_option(tgt_opts,'shots','ns')
        ## Number of atoms that we are fitting
        self.set_option(tgt_opts,'fitatoms','fitatoms_in')
        ## Whether to fit Energies.
        self.set_option(tgt_opts,'energy','energy')
        ## Whether to fit Forces.
        self.set_option(tgt_opts,'force','force')
        ## Whether to fit Electrostatic Potential.
        self.set_option(tgt_opts,'resp','resp')
        self.set_option(tgt_opts,'resp_a','resp_a')
        self.set_option(tgt_opts,'resp_b','resp_b')
        ## Weights for the three components.
        self.set_option(tgt_opts,'w_energy','w_energy')
        self.set_option(tgt_opts,'w_force','w_force')
        if not self.force:
            self.w_force = 0.0
        self.set_option(tgt_opts,'energy_rms_override','energy_rms_override')
        self.set_option(tgt_opts,'force_rms_override','force_rms_override')
        self.set_option(tgt_opts,'force_map','force_map')
        self.set_option(tgt_opts,'w_netforce','w_netforce')
        self.set_option(tgt_opts,'w_torque','w_torque')
        self.set_option(tgt_opts,'w_resp','w_resp')
        # Normalize the contributions to the objective function
        self.set_option(tgt_opts,'w_normalize')
        ## Option for how much data to write to disk.
        self.set_option(tgt_opts,'writelevel','writelevel')
        ## Whether to do energy and force calculations for the whole trajectory, or to do
        ## one calculation per snapshot.
        self.set_option(tgt_opts,'all_at_once','all_at_once')
        ## OpenMM-only option - whether to run the energies and forces internally.
        self.set_option(tgt_opts,'run_internal','run_internal')
        ## Whether we have virtual sites (set at the global option level)
        self.set_option(options,'have_vsite','have_vsite')
        ## Choose how the energy gap between MM and QM energies is treated.
        self.set_option(tgt_opts,'energy_mode')
        if self.energy_mode == 'average':
            logger.info("Relative energy fitting: Subtracting (MM - QM) energy gap from all relative energy calculations - this is the default.\n")
        elif self.energy_mode == 'qm_minimum':
            logger.info("Relative energy fitting: MM and QM relative energies are referenced to the minimum energy QM structure.\n")
        elif self.energy_mode == 'absolute':
            logger.info("Relative energy fitting: Using absolute energies - make sure you know what you're doing!\n")
        else:
            raise RuntimeError('Invalid selection of energy_mode : valid options are "average", "qm_minimum", "absolute"')
        ## Assign a greater weight to MM snapshots that underestimate the QM energy (surfaces referenced to QM absolute minimum)
        self.set_option(tgt_opts,'energy_asymmetry')
        if self.energy_asymmetry != 1.0:
            if self.energy_mode != 'qm_minimum':
                raise RuntimeError('energy_asymmetry can only be used when energy_mode is set to qm_minimum')
            if not self.all_at_once:
                raise RuntimeError("energy_asymmetry can only be used when all_at_once is enabled")
            if self.energy_asymmetry < 1.0:
                warn_press_key("energy_asymmetry is intended to be greater than 1.0")
        ## Attenuate the weights as a function of QM relative energy.
        self.set_option(tgt_opts,'attenuate')
        ## Energy lower cutoff for starting to attenuate weights.
        self.set_option(tgt_opts,'energy_denom')
        ## Energy upper cutoff for setting weights to zero.
        self.set_option(tgt_opts,'energy_upper')
        if not self.attenuate and self.energy_denom != 1.0:
            warn_press_key("To override the normalization of the energy objective function, please use energy_rms_override.")
        #======================================#
        #     Variables which are set here     #
        #======================================#
        ## LPW 2018-02-11: This is set to True if the target calculates
        ## a single-point property over several existing snapshots.
        self.loop_over_snapshots = True
        ## Boltzmann weights
        self.boltz_wts = []
        ## Reference (QM) energies
        self.eqm           = []
        ## Reference (QM) forces
        self.fqm           = []
        ## ESP grid points
        self.espxyz        = []
        ## ESP values
        self.espval        = []
        ## The qdata.txt file that contains the QM energies and forces
        self.qfnm = os.path.join(self.tgtdir,"qdata.txt")
        ## Qualitative Indicator: average energy error (in kJ/mol)
        self.e_err = 0.0
        self.e_err_pct = None
        ## Qualitative Indicator: average force error (fractional)
        self.f_err = 0.0
        self.f_err_pct = 0.0
        ## Qualitative Indicator: "relative RMS" for electrostatic potential
        self.esp_err = 0.0
        self.nf_err = 0.0
        self.nf_err_pct = 0.0
        self.tq_err_pct = 0.0
        ## Whether to compute net forces and torques, or not.
        self.use_nft       = self.w_netforce > 0 or self.w_torque > 0
        ## Read in the trajectory file
        if hasattr(self, 'pdb') and self.pdb is not None:
            self.mol = Molecule(os.path.join(self.root,self.tgtdir,self.coords),
                                top=(os.path.join(self.root,self.tgtdir,self.pdb)))
        else:
            self.mol = Molecule(os.path.join(self.root,self.tgtdir,self.coords))
        ## Set the number of snapshots
        if self.ns != -1:
            self.mol = self.mol[:self.ns]
        self.ns = len(self.mol)
        ## The number of (atoms + drude particles + virtual sites)
        self.nparticles  = len(self.mol.elem)
        ## Build keyword dictionaries to pass to engine.
        engine_args = OrderedDict(list(self.OptionDict.items()) + list(options.items()))
        engine_args.pop('name', None)
        ## Create engine object.
        self.engine = self.engine_(target=self, mol=self.mol, **engine_args)
        ## Lists of atoms to do net force/torque fitting and excluding virtual sites.
        self.AtomLists = self.engine.AtomLists
        self.AtomMask = self.engine.AtomMask
        ## Read in the reference data
        self.read_reference_data()
        ## The below two options are related to whether we want to rebuild virtual site positions.
        ## Rebuild the distance matrix if virtual site positions have changed
        self.buildx = True
        ## Save the mvals from the last time we updated the vsites.
        self.save_vmvals = {}
        self.set_option(None, 'shots', val=self.ns)
        self.M_orig = None

    def build_invdist(self, mvals):
        for i in self.pgrad:
            if 'VSITE' in self.FF.plist[i]:
                if i in self.save_vmvals and mvals[i] != self.save_vmvals[i]:
                    self.buildx = True
                    break
        if not self.buildx: return self.invdists
        if any(['VSITE' in i for i in self.FF.map.keys()]) or self.have_vsite:
            logger.info("\rGenerating virtual site positions.%s" % (" "*30))
            pvals = self.FF.make(mvals)
            self.mol.xyzs = self.engine.generate_positions()
        # prepare the distance matrix for esp computations
        if len(self.espxyz) > 0:
            invdists = []
            logger.info("\rPreparing the distance matrix... it will have %i * %i * %i = %i elements" % (self.ns, self.nesp, self.nparticles, self.ns * self.nesp * self.nparticles))
            sn = 0
            for espset, xyz in zip(self.espxyz, self.mol.xyzs):
                logger.info("\rGenerating ESP distances for snapshot %i%s\r" % (sn, " "*50))
                esparr = np.array(espset).reshape(-1,3)
                # Create a matrix with Nesp rows and Natoms columns.
                DistMat = np.array([[np.linalg.norm(i - j) for j in xyz] for i in esparr])
                invdists.append(1. / (DistMat / bohr2ang))
                sn += 1
        for i in self.pgrad:
            if 'VSITE' in self.FF.plist[i]:
                self.save_vmvals[i] = mvals[i]
        self.buildx = False
        return np.array(invdists)

    def compute_netforce_torque(self, xyz, force, QM=False):
        # Convert an array of (3 * n_atoms) atomistic forces
        # to an array of (3 * (n_forces + n_torques)) net forces and torques.
        # This code is rather slow.  It requires the system to have a list
        # of masses and blocking numbers.

        kwds = {"MoleculeNumber" : "molecule",
                "ResidueNumber" : "residue",
                "ChargeGroupNumber" : "chargegroup"}
        if self.force_map == 'molecule' and 'MoleculeNumber' in self.AtomLists:
            Block = self.AtomLists['MoleculeNumber']
        elif self.force_map == 'residue' and 'ResidueNumber' in self.AtomLists:
            Block = self.AtomLists['ResidueNumber']
        elif self.force_map == 'chargegroup' and 'ChargeGroupNumber' in self.AtomLists:
            Block = self.AtomLists['ChargeGroupNumber']
        else:
            logger.error('force_map keyword "%s" is invalid. Please choose from: %s\n' % (self.force_map, ', '.join(['"%s"' % kwds[k] for k in self.AtomLists.keys() if k in kwds])))
            raise RuntimeError

        nft = len(self.fitatoms)
        # Number of particles that the force is acting on
        nfp = force.reshape(-1,3).shape[0]
        # Number of particles in the XYZ coordinates
        nxp = xyz.shape[0]
        # Number of particles in self.AtomLists
        npr = len(self.AtomMask)
        # Number of true atoms
        nat = sum(self.AtomMask)

        mask = np.array([i for i in range(npr) if self.AtomMask[i]])

        if nfp not in [npr, nat]:
            logger.error('Force contains %i particles but expected %i or %i\n' % (nfp, npr, nat))
            raise RuntimeError
        elif nfp == nat:
            frc1 = force.reshape(-1,3)[:nft].flatten()
        elif nfp == npr:
            frc1 = force.reshape(-1,3)[mask][:nft].flatten()

        if nxp not in [npr, nat]:
            logger.error('Coordinates contains %i particles but expected %i or %i\n' % (nxp, npr, nat))
            raise RuntimeError
        elif nxp == nat:
            xyz1 = xyz[:nft]
        elif nxp == npr:
            xyz1 = xyz[mask][:nft]

        Block = list(np.array(Block)[mask])[:nft]
        Mass = np.array(self.AtomLists['Mass'])[mask][:nft]

        NetForces = []
        Torques = []
        for b in sorted(set(Block)):
            AtomBlock = np.array([i for i in range(len(Block)) if Block[i] == b])
            CrdBlock = np.array(list(itertools.chain(*[list(range(3*i, 3*i+3)) for i in AtomBlock])))
            com = np.sum(xyz1[AtomBlock]*np.outer(Mass[AtomBlock],np.ones(3)), axis=0) / np.sum(Mass[AtomBlock])
            frc = frc1[CrdBlock].reshape(-1,3)
            NetForce = np.sum(frc, axis=0)
            xyzb = xyz1[AtomBlock]
            Torque = np.zeros(3)
            for a in range(len(xyzb)):
                R = xyzb[a] - com
                F = frc[a]
                # I think the unit of torque is in nm x kJ / nm.
                Torque += np.cross(R, F) / 10
            NetForces += [i for i in NetForce]
            # Increment the torques only if we have more than one atom in our block.
            if len(xyzb) > 1:
                Torques += [i for i in Torque]
        netfrc_torque = np.array(NetForces + Torques)
        self.nnf = int(len(NetForces)/3)
        self.ntq = int(len(Torques)/3)
        return netfrc_torque

    def read_reference_data(self):

        """ Read the reference ab initio data from a file such as qdata.txt.

        @todo Add an option for picking any slice out of
        qdata.txt, helpful for cross-validation

        After reading in the information from qdata.txt, it is converted
        into the GROMACS energy units (kind of an arbitrary choice);
        forces (kind of a misnomer in qdata.txt) are multipled by -1
        to convert gradients to forces.

        We typically subtract out the mean energies of all energy arrays
        because energy/force matching does not account for zero-point
        energy differences between MM and QM (i.e. energy of electrons
        in core orbitals).

        A 'hybrid' ensemble is possible where we use 50% MM and 50% QM
        weights.  Please read more in LPW and Troy Van Voorhis, JCP
        Vol. 133, Pg. 231101 (2010), doi:10.1063/1.3519043.  In the
        updated version of the code (July 13 2016), this feature is
        currently not implemented due to disuse, but it is easy to
        re-implement if desired.

        Finally, note that using non-Boltzmann weights degrades the
        statistical information content of the snapshots.  This
        problem will generally become worse if the ensemble to which
        we're reweighting is dramatically different from the one we're
        sampling from.  We end up with a set of Boltzmann weights like
        [1e-9, 1e-9, 1.0, 1e-9, 1e-9 ... ] and this is essentially just
        one snapshot.

        Here, we have a measure for the information content of our snapshots,
        which comes easily from the definition of information entropy:

        S = -1*Sum_i(P_i*log(P_i))
        InfoContent = exp(-S)

        With uniform weights, InfoContent is equal to the number of snapshots;
        with horrible weights, InfoContent is closer to one.

        """
        # Parse the qdata.txt file
        for line in open(os.path.join(self.root,self.qfnm)):
            sline = line.split()
            if len(sline) == 0: continue
            elif sline[0] == 'ENERGY':
                self.eqm.append(float(sline[1]))
            elif sline[0] in ['FORCES', 'GRADIENT']:
                self.fqm.append([float(i) for i in sline[1:]])
            elif sline[0] == 'ESPXYZ':
                self.espxyz.append([float(i) for i in sline[1:]])
            elif sline[0] == 'ESPVAL':
                self.espval.append([float(i) for i in sline[1:]])

        # Ensure that all lists are of length self.ns
        self.eqm = self.eqm[:self.ns]
        self.fqm = self.fqm[:self.ns]
        self.espxyz = self.espxyz[:self.ns]
        self.espval = self.espval[:self.ns]

        # Turn everything into arrays, convert to kJ/mol, and subtract the mean energy from the energy arrays
        self.eqm = np.array(self.eqm)
        self.eqm *= eqcgmx
        if self.energy_mode == 'qm_minimum':
            self.eqm  -= np.min(self.eqm)
            self.smin  = np.argmin(self.eqm)
            logger.info("Referencing all energies to structure number %i (minimum energy structure in QM)\n" % self.smin)
        elif self.energy_mode == 'average':
            self.eqm -= np.mean(self.eqm)
        elif self.energy_mode == 'absolute':
            pass
        else:
            raise RuntimeError('Not sure what to do with energy_mode %s' % self.energy_mode)

        if len(self.fqm) > 0:
            self.fqm = np.array(self.fqm)
            self.fqm *= fqcgmx
            self.qmatoms = list(range(int(self.fqm.shape[1]/3)))
        else:
            logger.info("QM forces are not present, only fitting energies.\n")
            self.force = 0
            self.w_force = 0

        # Here we may choose a subset of atoms to do the force matching.
        if self.force:
            # Build a list corresponding to the atom indices where we are fitting the forces.
            if isint(self.fitatoms_in):
                if int(self.fitatoms_in) == 0:
                    self.fitatoms = self.qmatoms
                else:
                    warn_press_key("Provided an integer for fitatoms; will assume this means the first %i atoms" % int(self.fitatoms_in))
                    self.fitatoms = list(range(int(self.fitatoms_in)))
            else:
                # If provided a "comma and dash" list, then expand the list.
                self.fitatoms = uncommadash(self.fitatoms_in)

            if len(self.fitatoms) > len(self.qmatoms):
                warn_press_key("There are more fitting atoms than the total number of atoms in the QM calculation (something is probably wrong)")
            else:
                if self.w_force > 0:
                    if len(self.fitatoms) == len(self.qmatoms):
                        logger.info("Fitting the forces on all atoms\n")
                    else:
                        logger.info("Fitting the forces on atoms %s\n" % commadash(self.fitatoms))
                        logger.info("Pruning the quantum force matrix...\n")
                selct = list(itertools.chain(*[[3*i+j for j in range(3)] for i in self.fitatoms]))
                self.fqm  = self.fqm[:, selct]
        else:
            self.fitatoms = []

        self.nesp = len(self.espval[0]) if len(self.espval) > 0 else 0

        if self.attenuate:
            # Attenuate energies by an amount proportional to their
            # value above the minimum.
            eqm1 = self.eqm - np.min(self.eqm)
            lower = self.energy_denom * 4.184 # kcal/mol to kJ/mol
            upper = self.energy_upper * 4.184 # kcal/mol to kJ/mol
            self.boltz_wts = np.ones(self.ns)
            for i in range(self.ns):
                if eqm1[i] > upper:
                    self.boltz_wts[i] = 0.0
                elif eqm1[i] < lower:
                    self.boltz_wts[i] = 1.0 / lower
                else:
                    self.boltz_wts[i] = 1.0 / np.sqrt(lower**2 + (eqm1[i]-lower)**2)
            logger.info('Energy lower/upper limit for attenuating/cutting off weights is set to %.1f/%.1f kcal/mol.\n' % (lower, upper))
        else:
            self.boltz_wts = np.ones(self.ns)

        # At this point, self.fqm is a (number of snapshots) x (3 x number of atoms) array.
        # Now we can transform it into a (number of snapshots) x (3 x number of residues + 3 x number of residues) array.
        if self.use_nft:
            self.nftqm = []
            for i in range(len(self.fqm)):
                self.nftqm.append(self.compute_netforce_torque(self.mol.xyzs[i], self.fqm[i]))
            self.nftqm = np.array(self.nftqm)
            self.fref = np.hstack((self.fqm, self.nftqm))
        else:
            self.fref = self.fqm
            self.nnf = 0
            self.ntq = 0

        # Normalize Boltzmann weights.
        self.boltz_wts /= sum(self.boltz_wts)

    def indicate(self):
        Headings = ["Observable", "Difference\n(Calc-Ref)", "Denominator\n RMS (Ref)", " Percent \nDifference", "Term", "x Wt =", "Contrib."]
        Data = OrderedDict([])
        if self.energy:
            Data['Energy (kJ/mol)'] = ["%8.4f" % self.e_err,
                                       "%8.4f" % self.e_ref,
                                       "%.4f%%" % (self.e_err_pct*100),
                                       "%8.4f" % self.e_trm,
                                       "%.3f" % self.w_energy,
                                       "%8.4f" % self.e_ctr]
        if self.force:
            Data['Gradient (kJ/mol/A)'] = ["%8.4f" % (self.f_err/10),
                                           "%8.4f" % (self.f_ref/10),
                                           "%.4f%%" % (self.f_err_pct*100),
                                           "%8.4f" % self.f_trm,
                                           "%.3f" % self.w_force,
                                           "%8.4f" % self.f_ctr]
            if self.use_nft:
                Data['Net Force (kJ/mol/A)'] = ["%8.4f" % (self.nf_err/10),
                                                "%8.4f" % (self.nf_ref/10),
                                                "%.4f%%" % (self.nf_err_pct*100),
                                                "%8.4f" % self.nf_trm,
                                                "%.3f" % self.w_netforce,
                                                "%8.4f" % self.nf_ctr]
                Data['Torque (kJ/mol/rad)'] = ["%8.4f" % self.tq_err,
                                               "%8.4f" % self.tq_ref,
                                               "%.4f%%" % (self.tq_err_pct*100),
                                               "%8.4f" % self.tq_trm,
                                               "%.3f" % self.w_torque,
                                               "%8.4f" % self.tq_ctr]
        if self.resp:
            Data['Potential (a.u.'] = ["%8.4f" % (self.esp_err/10),
                                       "%8.4f" % (self.esp_ref/10),
                                       "%.4f%%" % (self.esp_err_pct*100),
                                       "%8.4f" % self.esp_trm,
                                       "%.3f" % self.w_resp,
                                       "%8.4f" % self.esp_ctr]
        self.printcool_table(data=Data, headings=Headings, color=0)
        if self.force:
            logger.info("Maximum force difference on atom %i (%s), frame %i, %8.4f kJ/mol/A\n" % (self.maxfatom, self.mol.elem[self.fitatoms[self.maxfatom]], self.maxfshot, self.maxdf/10))

    def energy_all(self):
        if hasattr(self, 'engine'):
            return self.engine.energy().reshape(-1,1)
        else:
            logger.error("Target must contain an engine object\n")
            raise NotImplementedError

    def energy_force_all(self):
        if hasattr(self, 'engine'):
            return self.engine.energy_force()
        else:
            logger.error("Target must contain an engine object\n")
            raise NotImplementedError

    def energy_force_transform(self):
        if self.force:
            M = self.energy_force_all()
            selct = [0] + list(itertools.chain(*[[1+3*i+j for j in range(3)] for i in self.fitatoms]))
            M = M[:, selct]
            if self.use_nft:
                Nfts = []
                for i in range(len(M)):
                    Fm  = M[i][1:]
                    Nft = self.compute_netforce_torque(self.mol.xyzs[i], Fm)
                    Nfts.append(Nft)
                Nfts = np.array(Nfts)
                return np.hstack((M, Nfts))
            else:
                return M
        else:
            return self.energy_all()

    def energy_one(self, i):
        if hasattr(self, 'engine'):
            return self.engine.energy_one(i)
        else:
            logger.error("Target must contain an engine object\n")
            raise NotImplementedError

    def energy_force_one(self, i):
        if hasattr(self, 'engine'):
            return self.engine.energy_force_one(i)
        else:
            logger.error("Target must contain an engine object\n")
            raise NotImplementedError

    def energy_force_transform_one(self,i):
        if self.force:
            M = self.energy_force_one(i)
            selct = [0] + list(itertools.chain(*[[1+3*i+j for j in range(3)] for i in self.fitatoms]))
            M = M[:, selct]
            if self.use_nft:
                Fm  = M[1:]
                Nft = self.compute_netforce_torque(self.mol.xyzs[i], Fm)
                return np.hstack((M, Nft))
            else:
                return M
        else:
            return self.energy_one()

    def get_energy_force(self, mvals, AGrad=False, AHess=False):
        """
        LPW 7-13-2016

        This code computes the least squares objective function for the energy and force.
        The most recent revision simplified the code to make it easier to maintain,
        and to remove the covariance matrix and dual-weight features.

        The equations have also been simplified.  Previously I normalizing each force
        component (or triples of components belonging to an atom) separately.
        I was also computing the objective function separately from the "indicators",
        which led to confusion regarding why they resulted in different values.
        The code was structured around computing the objective function by multiplying
        an Applequist polytensor containing both energy and force with an inverse
        covariance matrix, but it became apparent over time and experience that the
        more complicated approach was not worth it, given the opacity that it introduced
        into how things were computed.

        In the new code, the objective function is computed in a simple way.
        For the energies we compute a weighted sum of squared differences
        between E_MM and E_QM, minus (optionally) the mean energy gap, for the numerator.
        The weighted variance of the QM energies <E_QM^2>-<E_QM>^2 is the denominator.
        The user-supplied w_energy option is a prefactor that multiplies this term.
        If w_normalize is set to True (no longer the default), the prefactor is
        further divided by the sum of all of the weights.
        The indicators are set to the square roots of the numerator and denominator above.

        For the forces we compute the same weighted sum, where each term in the sum
        is the norm-squared of F_MM - F_QM, with no option to subtract the mean.
        The denominator is computed in an analogous way using the norm-squared F_QM,
        and the prefactor is w_force. The same approach is applied if the user asks
        for net forces and/or torques. The indicators are computed from the square
        roots of the numerator and denominator, divided by the number of
        atoms (molecules) for forces (net forces / torques).

        In equation form, the objective function is given by:

        \[ = {W_E}\left[ {\frac{{\left( {\sum\limits_{i \in {N_s}}
        {{w_i}{{\left( {E_i^{MM} - E_i^{QM}} \right)}^2}} } \right) -
        {{\left( {{{\bar E}^{MM}} - {{\bar E}^{QM}}} \right)}^2}}}
        {{\sum\limits_{i \in {N_s}} {{w_i}{{\left(
        {E_i^{QM} - {{\bar E}^{QM}}} \right)}^2}} }}} \right] +
        {W_F}\left[ {\frac{{\sum\limits_{i \in {N_s}} {{w_i}\sum\limits_{a \in {N_a}}
        {{{\left| {{\bf{F}}_{i,a}^{MM} - {\bf{F}}_{i,a}^{QM}} \right|}^2}} } }}
        {{\sum\limits_{i \in {N_s}} {{w_i}\sum\limits_{a \in {N_a}}
        {{{\left| {{\bf{F}}_{i,a}^{QM}} \right|}^2}} } }}} \right]\]

        In the previous code (ForTune, 2011 and previous)
        this subroutine used analytic first derivatives of the
        energy and force to build the derivatives of the objective function.
        Here I will take a simplified approach, because building the analytic
        derivatives require substantial modifications of the engine code,
        which is unsustainable. We use a finite different calculation
        of the first derivatives of the energies and forces to get the exact
        first derivative and approximate second derivative of the objective function..

        @param[in] mvals Mathematical parameter values
        @param[in] AGrad Switch to turn on analytic gradient
        @param[in] AHess Switch to turn on analytic Hessian
        @return Answer Contribution to the objective function
        """
        Answer = {}
        # Create the new force field!!
        pvals = self.FF.make(mvals)

        # Number of atoms containing forces being fitted
        nat  = len(self.fitatoms)
        # Number of net forces on molecules
        nnf  = self.nnf
        # Number of torques on molecules
        ntq  = self.ntq
        # Basically the size of the matrix
        NC   = 3*nat
        NCP1 = 3*nat+1
        NParts = 1
        if self.force:
            NParts += 1
        if self.use_nft:
            NParts += 2
            NCP1 += 3*(nnf + ntq)
        NP   = self.FF.np
        NS   = self.ns
        #==============================================================#
        #            STEP 1: Form all of the arrays.                   #
        #==============================================================#
        if (self.w_energy == 0.0 and self.w_force == 0.0 and self.w_netforce == 0.0 and self.w_torque == 0.0):
            AGrad = False
            AHess = False
        # Sum of all the weights
        Z       = 0.0
        # All vectors with NCP1 elements are ordered as
        # [E F_1x F_1y F_1z F_2x ... NF_1x NF_1y ... TQ_1x TQ_1y ... ]
        # Vector of QM-quantities
        Q = np.zeros(NCP1)
        # Mean quantities over the trajectory
        M0    = np.zeros(NCP1)
        Q0    = np.zeros(NCP1)
        X0    = np.zeros(NCP1)
        # The mean squared QM-quantities
        QQ0    = np.zeros(NCP1)
        # Derivatives of the MM-quantity
        M_p     = np.zeros((NP,NCP1))
        M_pp    = np.zeros((NP,NCP1))
        # Means of gradients
        M0_p  = np.zeros((NP,NCP1))
        M0_pp = np.zeros((NP,NCP1))
        # Vector of objective function terms
        SPX = np.zeros(NCP1)
        if AGrad:
            SPX_p = np.zeros((NP,NCP1))
            # Derivatives of "parts" of objective functions - i.e.
            # the sum is taken over the components of force, net force, torque
            # but the components haven't been weighted and summed.
            X2_Parts_p = np.zeros((NP,NParts))
        if AHess:
            SPX_pq = np.zeros((NP,NP,NCP1))
            X2_Parts_pq = np.zeros((NP,NP,NParts))
        # Storage of the MM-quantities and derivatives for all snapshots.
        # This saves time because we don't need to execute the external program
        # once per snapshot, but requires memory.
        M_all = np.zeros((NS,NCP1))
        if AGrad and self.all_at_once:
            dM_all = np.zeros((NS,NP,NCP1))
            ddM_all = np.zeros((NS,NP,NCP1))
        #==============================================================#
        #             STEP 2: Loop through the snapshots.              #
        #==============================================================#
        if self.all_at_once:
            logger.debug("\rExecuting\r")
            M_all = self.energy_force_transform()
            if self.energy_mode == 'qm_minimum':
                M_all[:, 0] -= M_all[self.smin, 0]
            if AGrad or AHess:
                def callM(mvals_):
                    logger.debug("\r")
                    pvals = self.FF.make(mvals_)
                    return self.energy_force_transform()
                for p in self.pgrad:
                    dM_all[:,p,:], ddM_all[:,p,:] = f12d3p(fdwrap(callM, mvals, p), h = self.h, f0 = M_all)
                    if self.energy_mode == 'qm_minimum':
                        dM_all[:, p, 0] -= dM_all[self.smin, p, 0]
                        ddM_all[:, p, 0] -= ddM_all[self.smin, p, 0]
        if self.force and not in_fd():
            self.maxfatom = -1
            self.maxfshot = -1
            self.maxdf = 0.0
        for i in range(NS):
            if i % 100 == 0:
                logger.debug("\rIncrementing quantities for snapshot %i\r" % i)
            # Build Boltzmann weights and increment partition function.
            P   = self.boltz_wts[i]
            Z  += P
            # Load reference (QM) data
            Q[0] = self.eqm[i]
            if self.force:
                Q[1:] = self.fref[i,:].copy()
            QQ     = Q*Q
            # Call the simulation software to get the MM quantities
            # (or load from M_all array)
            if self.all_at_once:
                M = M_all[i]
            else:
                if i % 100 == 0:
                    logger.debug("Shot %i\r" % i)
                M = self.energy_force_transform_one(i)
                M_all[i,:] = M.copy()
            # MM - QM difference
            X     = M-Q
            # For asymmetric fit, MM energies lower than QM are given a boost factor
            boost = self.energy_asymmetry if X[0] < 0.0 else 1.0
            # Save information about forces
            if self.force:
                # Norm-squared of force differences for each atom
                dfrc2 = norm2(M-Q, 1, nat)
                if not in_fd() and np.max(dfrc2) > self.maxdf:
                    self.maxdf = np.sqrt(np.max(dfrc2))
                    self.maxfatom = np.argmax(dfrc2)
                    self.maxfshot = i
            # Increment the average quantities
            # The [0] indicates that we are fitting the RMS force and not the RMSD
            # (without the covariance, subtracting a mean force doesn't make sense.)
            # The rest of the array is empty.
            M0[0] += P*M[0]
            Q0[0] += P*Q[0]
            X0[0] += P*X[0]
            # We store all elements of the mean-squared QM quantities.
            QQ0 += P*QQ
            # Increment the objective function.
            Xi     = X**2
            Xi[0] *= boost
            # SPX contains the sum over snapshots
            SPX += P * Xi
            #==============================================================#
            #      STEP 2a: Increment gradients and mean quantities.       #
            #==============================================================#
            for p in self.pgrad:
                if not AGrad: continue
                if self.all_at_once:
                    M_p[p] = dM_all[i, p]
                    M_pp[p] = ddM_all[i, p]
                else:
                    def callM(mvals_):
                        if i % 100 == 0:
                            logger.debug("\r")
                        pvals = self.FF.make(mvals_)
                        return self.energy_force_transform_one(i)
                    M_p[p],M_pp[p] = f12d3p(fdwrap(callM, mvals, p), h = self.h, f0 = M)
                if all(M_p[p] == 0): continue
                M0_p[p][0]  += P * M_p[p][0]
                Xi_p        = 2 * X * M_p[p]
                Xi_p[0]    *= boost
                SPX_p[p] += P * Xi_p
                if not AHess: continue
                if self.all_at_once:
                    M_pp[p] = ddM_all[i, p]
                # This formula is more correct, but perhapsively convergence is slower.
                #Xi_pq       = 2 * (M_p[p] * M_p[p] + X * M_pp[p])
                # Gauss-Newton formula for approximate Hessian
                Xi_pq       = 2 * (M_p[p] * M_p[p])
                Xi_pq[0]   *= boost
                SPX_pq[p,p] += P * Xi_pq
                for q in range(p):
                    if all(M_p[q] == 0): continue
                    if q not in self.pgrad: continue
                    Xi_pq          = 2 * M_p[p] * M_p[q]
                    Xi_pq[0]      *= boost
                    SPX_pq[p,q] += P * Xi_pq

        #==============================================================#
        #         STEP 2b: Write energies and forces to disk.          #
        #==============================================================#
        M_all_print = M_all.copy()
        if self.force:
            Q_all_print = np.hstack((col(self.eqm),self.fref))
        else:
            Q_all_print = col(self.eqm)
        if self.energy_mode == 'average':
            M_all_print[:,0] -= np.average(M_all_print[:,0], weights=self.boltz_wts)
            Q_all_print[:,0] -= np.average(Q_all_print[:,0], weights=self.boltz_wts)
        elif self.energy_mode == 'qm_minimum':
            M_all_print[:,0] -= M_all_print[self.smin,0]
            Q_all_print[:,0] -= Q_all_print[self.smin,0]
        if self.writelevel > 1:
            np.savetxt('M.txt',M_all_print)
            np.savetxt('Q.txt',Q_all_print)
        if self.writelevel > 1:
            np.savetxt('M.txt',M_all_print)
            np.savetxt('Q.txt',Q_all_print)
        if self.writelevel > 0:
            if self.force:
                Mforce = np.array(M_all_print[:,1:3*nat+1])
                Qforce = np.array(Q_all_print[:,1:3*nat+1])
                Dforce_rms = np.sqrt(np.sum((Qforce-Mforce)**2, axis=1) / nat)
<<<<<<< HEAD
                EnergyComparison = np.hstack((col(Q_all_print[:,0]),
                                              col(M_all_print[:,0]),
                                              col(M_all_print[:,0])-col(Q_all_print[:,0]),
                                              Dforce_rms,
                                              col(self.boltz_wts)))
                np.savetxt("EnergyCompare.txt", EnergyComparison, header="%11s  %12s  %12s  %12s  %12s" % ("QMEnergy", "MMEnergy", "DeltaE(MM-QM)", "RMS_dF(MM-QM)", "Weight"), fmt="% 12.6e")
            else:
                EnergyComparison = np.hstack((col(Q_all_print[:,0]),
                                              col(M_all_print[:,0]),
                                              col(M_all_print[:,0])-col(Q_all_print[:,0]),
                                              col(self.boltz_wts)))
                np.savetxt("EnergyCompare.txt", EnergyComparison, header="%11s  %12s  %12s  %12s" % ("QMEnergy", "MMEnergy", "DeltaE(MM-QM)", "Weight"), fmt="% 12.6e")
=======
                EnergyComparison = np.hstack((col(np.arange(NS)),
                                              col(Q_all_print[:,0]),
                                              col(M_all_print[:,0]),
                                              col(M_all_print[:,0])-col(Q_all_print[:,0]),
                                              col(Dforce_rms),
                                              col(self.boltz_wts)))
                np.savetxt("EnergyCompare.txt", EnergyComparison, fmt=" %12i  % 12.5f  % 12.5f  % 13.5f  % 13.5f  % 12.5e", header="%11s  %12s  %12s  %13s  %13s  %12s" % ("Num", "QMEnergy", "MMEnergy", "DeltaE(MM-QM)", "RMS_dF(MM-QM)", "Weight"))
            else:
                EnergyComparison = np.hstack((col(np.arange(NS)),
                                              col(Q_all_print[:,0]),
                                              col(M_all_print[:,0]),
                                              col(M_all_print[:,0])-col(Q_all_print[:,0]),
                                              col(self.boltz_wts)))
                np.savetxt("EnergyCompare.txt", EnergyComparison, header=" %12i  % 12.5f  % 12.5f  % 13.5f  % 12.5e" % ("Num", "QMEnergy", "MMEnergy", "DeltaE(MM-QM)", "Weight"))
>>>>>>> 80feb85f
            if self.writelevel > 1:
                plot_qm_vs_mm(Q_all_print[:,0], M_all_print[:,0],
                              M_orig=self.M_orig[:,0] if self.M_orig is not None else None,
                              title='Abinitio '+self.name)
            if self.M_orig is None:
                self.M_orig = M_all_print.copy()
        if self.force and self.writelevel > 1:
            # Write .xyz files which can be viewed in vmd.
            QMTraj = self.mol[:].atom_select(self.fitatoms)
            Mforce_obj = QMTraj[:]
            Qforce_obj = QMTraj[:]
            Mforce_print = np.array(M_all_print[:,1:3*nat+1])
            Qforce_print = np.array(Q_all_print[:,1:3*nat+1])
            MaxComp = np.max(np.abs(np.vstack((Mforce_print,Qforce_print)).flatten()))
            Mforce_print /= MaxComp
            Qforce_print /= MaxComp
            for i in range(NS):
                Mforce_obj.xyzs[i] = Mforce_print[i, :].reshape(-1,3)
                Qforce_obj.xyzs[i] = Qforce_print[i, :].reshape(-1,3)
            # if nat < len(self.qmatoms):
            #     Fpad = np.zeros((len(self.qmatoms) - nat, 3))
            #     Mforce_obj.xyzs[i] = np.vstack((Mforce_obj.xyzs[i], Fpad))
            #     Qforce_obj.xyzs[i] = np.vstack((Qforce_obj.xyzs[i], Fpad))
            if Mforce_obj.na != Mforce_obj.xyzs[0].shape[0]:
                print(Mforce_obj.na)
                print(Mforce_obj.xyzs[0].shape[0])
                warn_once('\x1b[91mThe printing of forces is not set up correctly.  Not printing forces.  Please report this issue.\x1b[0m')
            else:
                if self.writelevel > 1:
                    QMTraj.write('coords.xyz')
                    Mforce_obj.elem = ['H' for i in range(Mforce_obj.na)]
                    Mforce_obj.write('MMforce.xyz')
                    Qforce_obj.elem = ['H' for i in range(Qforce_obj.na)]
                    Qforce_obj.write('QMforce.xyz')

        #==============================================================#
        #            STEP 3: Build the objective function.             #
        #==============================================================#

        logger.debug("Done with snapshots, building objective function now\r")
        W_Components = np.zeros(NParts)
        W_Components[0] = self.w_energy
        if self.force:
            W_Components[1] = self.w_force
            if self.use_nft:
                W_Components[2] = self.w_netforce
                W_Components[3] = self.w_torque
        if np.sum(W_Components) > 0 and self.w_normalize:
            W_Components /= np.sum(W_Components)

        if self.energy_rms_override != 0.0:
            QQ0[0] = self.energy_rms_override ** 2
            Q0[0] = 0.0

        if self.force_rms_override != 0.0:
            # x 100 to match unit from kJ/mol/nm to kJ/mol/A
            # / 3 to match the number of force component = 3 * nat
            QQ0[1:3*nat+1] = self.force_rms_override ** 2 * 100 / 3
            Q0[1:3*nat+1] = 0.0

        def compute_objective(SPX_like,divide=1,L=None,R=None,L2=None,R2=None):
            a = 0
            n = 1
            X2E = compute_objective_part(SPX_like,QQ0,Q0,Z,a,n,energy=True,subtract_mean=(self.energy_mode=='average'),
                                         divide=divide,L=L,R=R,L2=L2,R2=R2)
            objs = [X2E]
            if self.force:
                a = 1
                n = 3*nat
                X2F = compute_objective_part(SPX_like,QQ0,Q0,Z,a,n,divide=divide)
                objs.append(X2F)
                if self.use_nft:
                    a += n
                    n = 3*nnf
                    X2N = compute_objective_part(SPX_like,QQ0,Q0,Z,a,n,divide=divide)
                    objs.append(X2N)
                    a += n
                    n = 3*ntq
                    X2T = compute_objective_part(SPX_like,QQ0,Q0,Z,a,n,divide=divide)
                    objs.append(X2T)
            return np.array(objs)

        # The objective function components (i.e. energy, force, net force, torque)
        X2_Components = compute_objective(SPX,L=X0,R=X0)
        # The squared residuals before they are normalized
        X2_Physical = compute_objective(SPX,divide=0,L=X0,R=X0)
        # The normalization factors
        X2_Normalize = compute_objective(SPX,divide=2,L=X0,R=X0)
        # The derivatives of the objective function components
        for p in self.pgrad:
            if not AGrad: continue
            X2_Parts_p[p,:] = compute_objective(SPX_p[p],L=2*X0,R=M0_p[p])
            if not AHess: continue
            X2_Parts_pq[p,p,:] = compute_objective(SPX_pq[p,p],L=2*M0_p[p],R=M0_p[p],L2=2*X0,R2=M0_pp[p])
            for q in range(p):
                if q not in self.pgrad: continue
                X2_Parts_pq[p,q,:] = compute_objective(SPX_pq[p,q],L=2*M0_p[p],R=M0_p[q])
                # Get the other half of the Hessian matrix.
                X2_Parts_pq[q,p,:] = X2_Parts_pq[p,q,:]
        # The objective function as a weighted sum of the components
        X2   = np.dot(X2_Components, W_Components)
        # Derivatives of the objective function
        G = np.zeros(NP)
        H = np.zeros((NP,NP))
        for p in self.pgrad:
            if not AGrad: continue
            G[p] = np.dot(X2_Parts_p[p], W_Components)
            if not AHess: continue
            for q in self.pgrad:
                H[p,q] = np.dot(X2_Parts_pq[p,q], W_Components)

        #==============================================================#
        #                STEP 3a: Build the indicators.                #
        #==============================================================#
        # Save values to qualitative indicator if not inside finite difference code.
        if not in_fd():
            # Contribution from energy and force parts.
            tw = self.w_energy + self.w_force + self.w_netforce + self.w_torque + self.w_resp
            self.e_trm = X2_Components[0]
            self.e_ctr = X2_Components[0]*W_Components[0]
            if self.w_normalize: self.e_ctr /= tw
            self.e_ref = np.sqrt(X2_Normalize[0])
            self.e_err = np.sqrt(X2_Physical[0])
            self.e_err_pct = self.e_err/self.e_ref
            if self.force:
                self.f_trm = X2_Components[1]
                self.f_ctr = X2_Components[1]*W_Components[1]
                if self.w_normalize: self.f_ctr /= tw
                self.f_ref = np.sqrt(X2_Normalize[1]/nat)
                self.f_err = np.sqrt(X2_Physical[1]/nat)
                self.f_err_pct = self.f_err/self.f_ref
            if self.use_nft:
                self.nf_trm = X2_Components[2]
                self.nf_ctr = X2_Components[2]*W_Components[2]
                self.nf_ref = np.sqrt(X2_Normalize[2]/nnf)
                self.nf_err = np.sqrt(X2_Physical[2]/nnf)
                self.nf_err_pct = self.nf_err/self.nf_ref
                self.tq_trm = X2_Components[3]
                self.tq_ctr = X2_Components[3]*W_Components[3]
                self.tq_ref = np.sqrt(X2_Normalize[3]/ntq)
                self.tq_err = np.sqrt(X2_Physical[3]/ntq)
                self.tq_err_pct = self.tq_err/self.tq_ref
                if self.w_normalize:
                    self.nf_ctr /= tw
                    self.tq_ctr /= tw

            pvals = self.FF.make(mvals) # Write a force field that isn't perturbed by finite differences.
        Answer = {'X':X2, 'G':G, 'H':H}
        return Answer

    def get_resp(self, mvals, AGrad=False, AHess=False):
        """ Electrostatic potential fitting.  Implements the RESP objective function.  (In Python so obviously not optimized.) """
        if (self.w_resp == 0.0):
            AGrad = False
            AHess = False
        Answer = {}
        pvals = self.FF.make(mvals)

        # Build the distance matrix for ESP fitting.
        self.invdists = self.build_invdist(mvals)

        NS = self.ns
        NP = self.FF.np
        Z = 0
        Y = 0
        def new_charges(mvals_):
            """ Return the charges acting on the system. """
            logger.debug("\r")
            pvals = self.FF.make(mvals_)
            return self.engine.get_charges()

            # Need to update the positions of atoms, if there are virtual sites.
            # qvals = [pvals[i] for i in self.FF.qmap]
            # # All of a sudden I need the number of virtual sites.
            # qatoms = np.zeros(self.nparticles)
            # for i, jj in enumerate(self.FF.qid):
            #     for j in jj:
            #         qatoms[j] = qvals[i]
            # return qatoms

        # Obtain a derivative matrix the stupid way
        charge0 = new_charges(mvals)
        if AGrad:
            # dqPdqM = []
            # for i in range(NP):
            #     print "Now working on parameter number", i
            #     dqPdqM.append(f12d3p(fdwrap(new_charges,mvals,i), h = self.h)[0])
            # dqPdqM = np.matrix(dqPdqM).T
            dqPdqM = np.array([(f12d3p(fdwrap(new_charges,mvals,i), h = self.h, f0 = charge0)[0] if i in self.pgrad else np.zeros_like(charge0)) for i in range(NP)]).T
        xyzs = np.array(self.mol.xyzs)
        espqvals = np.array(self.espval)
        espxyz   = np.array(self.espxyz)

        ddVdqPdVS = {}
        # Second derivative of the inverse distance matrix with respect to the virtual site position
        dddVdqPdVS2 = {}
        if AGrad:
            for p in self.pgrad:
                if 'VSITE' in self.FF.plist[p]:
                    ddVdqPdVS[p], dddVdqPdVS2[p] = f12d3p(fdwrap(self.build_invdist,mvals,p), h = self.h, f0 = self.invdists)
        X = 0
        Q = 0
        D = 0
        G = np.zeros(NP)
        H = np.zeros((NP, NP))
        for i in range(self.ns):
            P   = self.boltz_wts[i]
            Z  += P
            dVdqP   = np.array(self.invdists[i])
            espqval = espqvals[i]
            espmval = np.dot(dVdqP, col(new_charges(mvals)))
            desp    = flat(espmval) - espqval
            X      += P * np.dot(desp, desp) / self.nesp
            Q      += P * np.dot(espqval, espqval) / self.nesp
            D      += P * (np.dot(espqval, espqval) / self.nesp - (np.sum(espqval) / self.nesp)**2)
            if AGrad:
                dVdqM   = np.dot(dVdqP, dqPdqM).T
                for p, vsd in ddVdqPdVS.items():
                    dVdqM[p,:] += flat(np.dot(vsd[i], col(new_charges(mvals))))
                G      += flat(P * 2 * np.dot(dVdqM, col(desp))) / self.nesp
                if AHess:
                    d2VdqM2 = np.zeros(dVdqM.shape)
                    for p, vsd in dddVdqPdVS2.items():
                        d2VdqM2[p,:] += flat(np.dot(vsd[i], col(new_charges(mvals))))
                    H      += np.array(P * 2 * (np.dot(dVdqM, dVdqM.T) + np.dot(d2VdqM2, col(desp)))) / self.nesp
        # Redundant but we keep it anyway
        D /= Z
        X /= Z
        X /= D
        G /= Z
        G /= D
        H /= Z
        H /= D
        Q /= Z
        Q /= D
        if not in_fd():
            self.esp_err = np.sqrt(X)
            self.esp_ref = np.sqrt(Q)
            self.esp_err_pct = self.esp_err / self.esp_ref

        # Following is the restraint part
        # RESP hyperbola "strength" parameter; 0.0005 is weak, 0.001 is strong
        # RESP hyperbola "tightness" parameter; don't need to change this
        a = self.resp_a
        b = self.resp_b
        q = new_charges(mvals)
        R   = a*np.sum((q**2 + b**2)**0.5 - b)
        dR  = a*q*(q**2 + b**2)**-0.5
        ddR = a*b**2*(q**2 + b**2)**-1.5
        self.respterm = R
        X += R
        if AGrad:
            G += flat(np.dot(dqPdqM.T, col(dR)))
            if AHess:
                H += np.diag(flat(np.dot(dqPdqM.T, col(ddR))))

        if not in_fd():
            self.esp_trm = X
            self.esp_ctr = X*self.w_resp
            if self.w_normalize:
                tw = self.w_energy + self.w_force + self.w_netforce + self.w_torque + self.w_resp
                self.esp_ctr /= tw
        Answer = {'X':X,'G':G,'H':H}
        return Answer

    def get(self, mvals, AGrad=False, AHess=False):
        Answer = {'X':0.0, 'G':np.zeros(self.FF.np), 'H':np.zeros((self.FF.np, self.FF.np))}
        tw = self.w_energy + self.w_force + self.w_netforce + self.w_torque + self.w_resp
        if self.w_normalize:
            w_ef /= tw
            w_resp = self.w_resp / tw
        else:
            w_ef = 1.0
            w_resp = self.w_resp
        if self.energy or self.force:
            Answer_EF = self.get_energy_force(mvals, AGrad, AHess)
            for i in Answer_EF:
                Answer[i] += w_ef * Answer_EF[i]
        if self.resp:
            Answer_ESP = self.get_resp(mvals, AGrad, AHess)
            for i in Answer_ESP:
                Answer[i] += w_resp * Answer_ESP[i]
        if not any([self.energy, self.force, self.resp]):
            logger.error("Ab initio fitting must have at least one of: Energy, Force, ESP\n")
            raise RuntimeError
        if not in_fd():
            self.objective = Answer['X']
        return Answer

def compute_objective_part(SPX,QQ0,Q0,Z,a,n,energy=False,subtract_mean=False,divide=1,L=None,R=None,L2=None,R2=None):
    # Divide by Z to normalize
    XiZ       = SPX[a:a+n]/Z
    QQ0iZ      = QQ0[a:a+n]/Z
    Q0iZ      = Q0[a:a+n]/Z
    # Subtract out the product of L and R if provided.
    if subtract_mean:
        if L is not None and R is not None:
            LiZ       = L[a:a+n]/Z
            RiZ       = R[a:a+n]/Z
            XiZ -= LiZ*RiZ
        elif L2 is not None and R2 is not None:
            L2iZ       = L2[a:a+n]/Z
            R2iZ       = R2[a:a+n]/Z
            XiZ -= L2iZ*R2iZ
        else:
            raise RuntimeError("subtract_mean is set to True, must provide L/R or L2/R2")
    if energy:
        QQ0iZ -= Q0iZ*Q0iZ

    # Return the answer.
    if divide == 1:
        X2      = np.sum(XiZ)/np.sum(QQ0iZ)
    elif divide == 0:
        X2      = np.sum(XiZ)
    elif divide == 2:
        X2      = np.sum(QQ0iZ)
    else:
        raise RuntimeError('Please pass either 0, 1, 2 to divide')
    return X2

def plot_qm_vs_mm(Q, M, M_orig=None, title=''):
    import matplotlib.pyplot as plt
    qm_min_dx = np.argmin(Q)
    e_qm = Q - Q[qm_min_dx]
    e_mm = M - M[qm_min_dx]
    if M_orig is not None:
        e_mm_orig = M_orig - M_orig[qm_min_dx]
        plt.plot(e_qm, e_mm_orig, 'x', markersize=5, label='Orig.')
    plt.plot(e_qm, e_mm, '.', markersize=5, label='Current')
    plt.xlabel('QM Energies (kJ/mol)')
    plt.ylabel('MM Energies (kJ/mol)')
    x1,x2,y1,y2 = plt.axis()
    x1 = min(x1, y1)
    y1 = x1
    x2 = max(x2, y2)
    y2 = x2
    rng = x2-x1
    plt.axis('equal')
    plt.axis([x1-0.05*rng, x2+0.05*rng, y1-0.05*rng, y2+0.05*rng])
    plt.plot([x1,x2],[y1,y2], '--' )
    plt.legend(loc='lower right')
    plt.title(title)
    fig = plt.gcf()
    fig.set_size_inches(5,5)
    fig.savefig('e_qm_vs_mm.pdf')
    plt.close()<|MERGE_RESOLUTION|>--- conflicted
+++ resolved
@@ -822,20 +822,6 @@
                 Mforce = np.array(M_all_print[:,1:3*nat+1])
                 Qforce = np.array(Q_all_print[:,1:3*nat+1])
                 Dforce_rms = np.sqrt(np.sum((Qforce-Mforce)**2, axis=1) / nat)
-<<<<<<< HEAD
-                EnergyComparison = np.hstack((col(Q_all_print[:,0]),
-                                              col(M_all_print[:,0]),
-                                              col(M_all_print[:,0])-col(Q_all_print[:,0]),
-                                              Dforce_rms,
-                                              col(self.boltz_wts)))
-                np.savetxt("EnergyCompare.txt", EnergyComparison, header="%11s  %12s  %12s  %12s  %12s" % ("QMEnergy", "MMEnergy", "DeltaE(MM-QM)", "RMS_dF(MM-QM)", "Weight"), fmt="% 12.6e")
-            else:
-                EnergyComparison = np.hstack((col(Q_all_print[:,0]),
-                                              col(M_all_print[:,0]),
-                                              col(M_all_print[:,0])-col(Q_all_print[:,0]),
-                                              col(self.boltz_wts)))
-                np.savetxt("EnergyCompare.txt", EnergyComparison, header="%11s  %12s  %12s  %12s" % ("QMEnergy", "MMEnergy", "DeltaE(MM-QM)", "Weight"), fmt="% 12.6e")
-=======
                 EnergyComparison = np.hstack((col(np.arange(NS)),
                                               col(Q_all_print[:,0]),
                                               col(M_all_print[:,0]),
@@ -850,7 +836,6 @@
                                               col(M_all_print[:,0])-col(Q_all_print[:,0]),
                                               col(self.boltz_wts)))
                 np.savetxt("EnergyCompare.txt", EnergyComparison, header=" %12i  % 12.5f  % 12.5f  % 13.5f  % 12.5e" % ("Num", "QMEnergy", "MMEnergy", "DeltaE(MM-QM)", "Weight"))
->>>>>>> 80feb85f
             if self.writelevel > 1:
                 plot_qm_vs_mm(Q_all_print[:,0], M_all_print[:,0],
                               M_orig=self.M_orig[:,0] if self.M_orig is not None else None,
